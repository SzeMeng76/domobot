--- conflicted
+++ resolved
@@ -25,10 +25,7 @@
     # 立即删除用户命令（与其他命令保持一致）
     await delete_user_command(context, update.message.chat_id, update.message.message_id)
 
-<<<<<<< HEAD
     # 获取用户权限，如果没有权限就默认为NONE
-=======
->>>>>>> 1088fc9c
     user_permission = await get_user_permission(update, context)
     if user_permission is None:
         user_permission = Permission.NONE
@@ -369,3 +366,4 @@
 command_factory.register_command(
     "help", help_command, permission=Permission.NONE, description="显示帮助信息", use_retry=False, use_rate_limit=False
 )
+
